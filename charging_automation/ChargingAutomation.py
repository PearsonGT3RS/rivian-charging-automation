import logging
import math
from datetime import datetime
from enum import Enum
from Config import Config
from RivianAPI import RivianAPI
from TeslaAPI import TeslaAPI
from SolarEdgeAPI import SolarEdgeAPI

import json

logger = logging.getLogger(__name__)

class AutomationMode(Enum):
    OFF = 0  # charging automation off
    DEFAULT = 1  # using excess solar during the day, charging at full speed at night (up to a limit)
    SOLAR_ONLY = 2  # only using excess solar, not charging at night


def is_night_time(config):
    current_hour = datetime.now().hour
    logger.info('Start Night: {} ; End Night: {}'.format(config.night_time_start, config.night_time_end))
    return current_hour < config.night_time_end or current_hour >= config.night_time_start


def calculate_delta_amp(grid_consumption, vehicle_type):
    """Calculate amp adjustment based on grid consumption and vehicle type
    Args:
        grid_consumption: Current grid power flow (positive = importing)
        vehicle_type: Either 'tesla' or 'rivian' to determine amp increment
    Returns:
        Suggested amp adjustment (negative to reduce consumption)
    """
    # Tesla supports 1A increments, Rivian requires 2A
    increment = 1 if vehicle_type == 'tesla' else 2
    
    # Calculate base amp change needed (Watt / 240V)
    base_amps = grid_consumption / 240
    
    # Round to nearest increment in the direction that reduces grid consumption
    # For positive grid (importing), we want to round up the negative adjustment
    # For negative grid (exporting), we want to round down the negative adjustment
    if grid_consumption > 0:
        delta_amp = -math.ceil(abs(base_amps) / increment) * increment
    else:
        delta_amp = -math.floor(abs(base_amps) / increment) * increment
        
    return delta_amp


def is_delta_amp_too_small(delta_amp):
    return -2 < delta_amp < 2


def get_automation_mode(hubitat):
    # If not using Hubitat, hardcode the automation mode
    if not hubitat:
        return AutomationMode.SOLAR_ONLY

    automation_on = hubitat.is_automation_on()
    night_charging = hubitat.is_night_charging_on()
    if not automation_on:
        return AutomationMode.OFF
    return AutomationMode.DEFAULT if night_charging else AutomationMode.SOLAR_ONLY


def get_night_charging_limit(hubitat):
    # If not using Hubitat, hardcode 50%
    if not hubitat:
        return 50

    limit = hubitat.get_night_charging_limit()
    return limit


def allocate_power(vehicles, available_power):
    """Allocate available power to vehicles based on state of charge"""
    # Sort vehicles by state of charge (lowest first)
    sorted_vehicles = sorted(vehicles, key=lambda v: v.get_battery_level())
    
    total_allocated = 0
    allocations = []
    
    for vehicle in sorted_vehicles:
        if not vehicle.is_charger_connected():
            allocations.append(0)
            continue
            
        # Calculate fair share based on remaining vehicles
        remaining_power = available_power - total_allocated
        remaining_vehicles = len(sorted_vehicles) - len(allocations)
        fair_share = remaining_power / remaining_vehicles
        
        # Calculate max possible for this vehicle
        max_possible = min(
            fair_share * 2,  # Bias toward lower SOC vehicles
            vehicle.AMPS_MAX * 240,  # Convert to watts
            remaining_power
        )
        
        allocation = max(0, max_possible)
        allocations.append(allocation)
        total_allocated += allocation
    
    return allocations

def run_charging_automation():
    logger.info('Running charging automation cycle...')

    #hubitat = HubitatAPI('hubitat-config.json')
    # If not using Hubitat replace with the line below
    hubitat = None

    logger.info('Reading config from Hubitat...')
    mode = get_automation_mode(hubitat)

    logger.info('Automation mode: {}'.format(mode))

    # Check automation is ON
    if mode == AutomationMode.OFF:
        logger.info('Automation is OFF')
        return

<<<<<<< HEAD
    # Initialize vehicle APIs
    rivian = RivianAPI('credentials.json', 'rivian-session.json')
    tesla = TeslaAPI('credentials.json', 'tesla-session.json')
    solaredge = SolarEdgeAPI('config.json')
    
    vehicles = [rivian, tesla]

    # Check if any chargers are plugged in
    if not any(v.is_charger_connected() for v in vehicles):
        logger.info('No chargers plugged in')
        for vehicle in vehicles:
            vehicle.set_schedule_off()
=======
    config = Config('config.json')
    rivian = RivianAPI(config, 'rivian-session.json')    
    solaredge = SolarEdgeAPI('config.json')

    # Check if charger is plugged in
    if not rivian.is_charger_connected():
        logger.info('Charger not plugged in')
        rivian.set_schedule_off()
>>>>>>> 14f51cf0
        if hubitat:
            hubitat.set_info_message('Charging: not plugged in', 0, 0)
        return

    # Check night time
    if is_night_time(config):
        charging = False
        if mode == AutomationMode.SOLAR_ONLY:
            logger.info('Mode == Solar-only: Disabling charging at night')
            rivian.set_schedule_off()
            current_amp = 0
            if hubitat:
                hubitat.set_info_message('Charging: disabled (night off)', 0, 0)
        if mode == AutomationMode.DEFAULT:
            # In default mode, charge to a certain % at night
            charging_limit = get_night_charging_limit(hubitat)
            ev_battery_level = rivian.get_battery_level()
            if ev_battery_level < charging_limit:
                logger.info('Mode == Default: Charging to {}% at night (now at {}%)'.format(
                    charging_limit, round(ev_battery_level)))
                rivian.set_schedule_default()
                charging = True
                if hubitat:
                    hubitat.set_info_message('Charging: enabled (night)', RivianAPI.AMPS_MAX, 0)
            else:
                logger.info('Mode == Default: Charged to {}% at night (already at {}%)'.format(
                    charging_limit, round(ev_battery_level)))
                rivian.set_schedule_off()
                current_amp = 0
                if hubitat:
                    hubitat.set_info_message('Charging: disabled (night full)', 0, 0)
        return
        #Short-circuit if already charging
        if charging:
            return

    # Read production data from SolarEdge
    power_flow = solaredge.get_current_power_flow()
    if power_flow is None:
        logger.error('Failed to get power flow data')
        return
        
    # Calculate available power (negative grid means excess power)
    available_power = -power_flow.grid
    
    # Get current charging power
    current_power = sum(
        v.get_current_schedule_amp() * 240 if v.is_charging() else 0 
        for v in vehicles
    )
    
    # Calculate power adjustment needed
    power_delta = available_power - current_power
    logger.info(f'Available power: {available_power}W ; Current power: {current_power}W ; Delta: {power_delta}W')

    if abs(power_delta) < 720:  # 3A * 240V = 720W threshold
        logger.info('Small or no change. Ignoring')
        return

    # Allocate power to vehicles
    power_allocations = allocate_power(vehicles, available_power)
    
    # Apply allocations with vehicle-specific increments
    total_amps = 0
    for vehicle, allocation in zip(vehicles, power_allocations):
        vehicle_type = 'tesla' if isinstance(vehicle, TeslaAPI) else 'rivian'
        base_amps = allocation / 240
        amps = calculate_delta_amp(-base_amps * 240, vehicle_type)  # Convert back to grid consumption style
        amps = max(vehicle.AMPS_MIN, min(amps, vehicle.AMPS_MAX))  # Clamp to vehicle limits
        if amps == 0:
            vehicle.set_schedule_off()
        else:
            vehicle.set_schedule_amps(amps)
        total_amps += amps
    
    # Update Hubitat display
    if hubitat:
        if total_amps == 0:
            hubitat.set_info_message('Charging: disabled', 0, power_flow.grid)
        else:
            hubitat.set_info_message(
                f'Charging: {len([v for v in vehicles if v.is_charging()])} vehicles',
                total_amps,
                power_flow.grid
            )

    logger.info('Automation cycle complete')<|MERGE_RESOLUTION|>--- conflicted
+++ resolved
@@ -121,12 +121,11 @@
         logger.info('Automation is OFF')
         return
 
-<<<<<<< HEAD
-    # Initialize vehicle APIs
-    rivian = RivianAPI('credentials.json', 'rivian-session.json')
-    tesla = TeslaAPI('credentials.json', 'tesla-session.json')
+    config = Config('config.json')
+    rivian = RivianAPI(config, 'rivian-session.json')    
     solaredge = SolarEdgeAPI('config.json')
-    
+    tesla = TeslaAPI('config.json', 'tesla-session.json')
+
     vehicles = [rivian, tesla]
 
     # Check if any chargers are plugged in
@@ -134,16 +133,6 @@
         logger.info('No chargers plugged in')
         for vehicle in vehicles:
             vehicle.set_schedule_off()
-=======
-    config = Config('config.json')
-    rivian = RivianAPI(config, 'rivian-session.json')    
-    solaredge = SolarEdgeAPI('config.json')
-
-    # Check if charger is plugged in
-    if not rivian.is_charger_connected():
-        logger.info('Charger not plugged in')
-        rivian.set_schedule_off()
->>>>>>> 14f51cf0
         if hubitat:
             hubitat.set_info_message('Charging: not plugged in', 0, 0)
         return
